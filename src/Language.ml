--- conflicted
+++ resolved
@@ -60,9 +60,6 @@
        Takes a state and an expression, and returns the value of the expression in 
        the given state.
     *)                                                       
-<<<<<<< HEAD
-    let eval st expr = failwith "Not implemented"      
-=======
     let to_func op =
       let bti   = function true -> 1 | _ -> 0 in
       let itb b = b <> 0 in
@@ -88,7 +85,6 @@
       | Const n -> n
       | Var   x -> st x
       | Binop (op, x, y) -> to_func op (eval st x) (eval st y)
->>>>>>> 32c51fbc
 
     (* Expression parser. You can use the following terminals:
 
@@ -97,9 +93,6 @@
                                                                                                                   
     *)
     ostap (                                      
-<<<<<<< HEAD
-      parse: empty {failwith "Not implemented"}
-=======
       parse:
       !(Ostap.Util.expr 
              (fun x -> x)
@@ -120,7 +113,6 @@
         n:DECIMAL {Const n}
       | x:IDENT   {Var x}
       | -"(" parse -")"
->>>>>>> 32c51fbc
     )
     
   end
@@ -138,12 +130,8 @@
     (* empty statement                  *) | Skip
     (* conditional                      *) | If     of Expr.t * t * t
     (* loop with a pre-condition        *) | While  of Expr.t * t
-<<<<<<< HEAD
     (* loop with a post-condition       *) | Repeat of t * Expr.t
     (* call a procedure                 *) | Call   of string * Expr.t list with show
-=======
-    (* loop with a post-condition       *) | Repeat of Expr.t * t with show
->>>>>>> 32c51fbc
                                                                     
     (* The type of configuration: a state, an input stream, an output stream *)
     type config = State.t * int list * int list 
@@ -159,13 +147,6 @@
 
        which returns a list of formal parameters, local variables, and a body for given definition
     *)
-<<<<<<< HEAD
-    let eval env ((st, i, o) as conf) stmt = failwith "Not implemented"
-                                
-    (* Statement parser *)
-    ostap (
-      parse: empty {failwith "Not implemented"}
-=======
     let rec eval ((st, i, o) as conf) stmt =
       match stmt with
       | Read    x          -> (match i with z::i' -> (Expr.update x z st, i', o) | _ -> failwith "Unexpected end of input")
@@ -202,7 +183,6 @@
           If (e, t, newElseBody)
         }
       | x:IDENT ":=" e:!(Expr.parse)    {Assign (x, e)}            
->>>>>>> 32c51fbc
     )
       
   end
@@ -234,8 +214,4 @@
 let eval (defs, body) i = failwith "Not implemented"
                                    
 (* Top-level parser *)
-<<<<<<< HEAD
-let parse = failwith "Not implemented"
-=======
-let parse = Stmt.parse
->>>>>>> 32c51fbc
+let parse = failwith "Not implemented"