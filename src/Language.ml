(* Opening a library for generic programming (https://github.com/dboulytchev/GT).
   The library provides "@type ..." syntax extension and plugins like show, etc.
*)
open GT

(* Opening a library for combinator-based syntax analysis *)
open Ostap
open Combinators

let default x opt = match opt with
        | Some v -> v
        | None   -> x
                         
(* States *)
module State =
  struct
                                                                
    (* State: global state, local state, scope variables *)
    type t = {g : string -> int; l : string -> int; scope : string list}

    (* Empty state *)
    let empty =
      let e x = failwith (Printf.sprintf "Undefined variable: %s" x) in
      {g = e; l = e; scope = []}

    (* Update: non-destructively "modifies" the state s by binding the variable x 
       to value v and returns the new state w.r.t. a scope
    *)
    let update x v s =
      let u x v s = fun y -> if x = y then v else s y in
      if List.mem x s.scope then {s with l = u x v s.l} else {s with g = u x v s.g}

    (* Evals a variable in a state w.r.t. a scope *)
    let eval s x = (if List.mem x s.scope then s.l else s.g) x

    (* Creates a new scope, based on a given state *)
    let enter st xs = {empty with g = st.g; scope = xs}

    (* Drops a scope *)
    let leave st st' = {st' with g = st.g}

  end
    
(* Simple expressions: syntax and semantics *)
module Expr =
  struct
    
    (* The type for expressions. Note, in regular OCaml there is no "@type..." 
       notation, it came from GT. 
    *)
    @type t =
    (* integer constant *) | Const of int
    (* variable         *) | Var   of string
    (* binary operator  *) | Binop of string * t * t
    (* function call    *) | Call  of string * t list with show

    (* Available binary operators:
        !!                   --- disjunction
        &&                   --- conjunction
        ==, !=, <=, <, >=, > --- comparisons
        +, -                 --- addition, subtraction
        *, /, %              --- multiplication, division, reminder
    *)

    (* The type of configuration: a state, an input stream, an output stream, an optional value *)
    type config = State.t * int list * int list * int option
                              
    let to_func op =
          let bti   = function true -> 1 | _ -> 0 in
          let itb b = b <> 0 in
          let (|>) f g   = fun x y -> f (g x y) in
          match op with
          | "+"  -> (+)
          | "-"  -> (-)
          | "*"  -> ( * )
          | "/"  -> (/)
          | "%"  -> (mod)
          | "<"  -> bti |> (< )
          | "<=" -> bti |> (<=)
          | ">"  -> bti |> (> )
          | ">=" -> bti |> (>=)
          | "==" -> bti |> (= )
          | "!=" -> bti |> (<>)
          | "&&" -> fun x y -> bti (itb x && itb y)
          | "!!" -> fun x y -> bti (itb x || itb y)
          | _    -> failwith (Printf.sprintf "Unknown binary operator %s" op)    
                                                            
    (* Expression evaluator

          val eval : env -> config -> t -> config


       Takes an environment, a configuration and an expresion, and returns another configuration. The 
       environment supplies the following method

           method definition : env -> string -> int list -> config -> config

       which takes an environment (of the same type), a name of the function, a list of actual parameters and a configuration, 
<<<<<<< HEAD
       an returns resulting configuration
    *)                                                       
    let rec eval env ((st, i, o, r) as conf) expr = failwith "Not implemented"
=======
       an returns a pair: the return value for the call and the resulting configuration
    *)
    let rec eval env ((st, i, o, r) as conf) expr =      
      match expr with
      | Const n -> n, conf
      | Var   x -> State.eval st x, conf
      | Binop (op, x, y) -> let r1, ((st, i, o, r) as conf) = eval env conf x in 
                            let r2, ((st, i, o, r) as conf) = eval env conf y in
                            to_func op r1 r2, conf
      | Call (f, params) -> let step (conf, list) e = (let v, conf = eval env conf e in conf, list @ [v]) in 
                            let conf, eval_params = List.fold_left step (conf, []) params in
                            let ((st, i, o, r) as conf) = env#definition env f eval_params conf in 
                            (match r with None -> failwith "Function returned nothing" | Some v -> v), conf
>>>>>>> 765f4d15
         
    (* Expression parser. You can use the following terminals:

         IDENT   --- a non-empty identifier a-zA-Z[a-zA-Z0-9_]* as a string
         DECIMAL --- a decimal constant [0-9]+ as a string                                                                                                                  
    *)
    ostap (                                      
<<<<<<< HEAD
      parse: empty {failwith "Not implemented"}
=======
      parse:
      !(Ostap.Util.expr 
             (fun x -> x)
         (Array.map (fun (a, s) -> a, 
                           List.map  (fun s -> ostap(- $(s)), (fun x y -> Binop (s, x, y))) s
                        ) 
              [|                
        `Lefta, ["!!"];
        `Lefta, ["&&"];
        `Nona , ["=="; "!="; "<="; "<"; ">="; ">"];
        `Lefta, ["+" ; "-"];
        `Lefta, ["*" ; "/"; "%"];
              |] 
         )
         primary);
      
      primary:
        n:DECIMAL {Const n}
      | x:IDENT p:("(" params:!(Util.list0 parse) ")" {Call (x, params)} | empty {Var x}) {p}
      | -"(" parse -")"
>>>>>>> 765f4d15
    )
    
  end
                    
(* Simple statements: syntax and sematics *)
module Stmt =
  struct

    (* The type for statements *)
    @type t =
    (* read into the variable           *) | Read   of string
    (* write the value of an expression *) | Write  of Expr.t
    (* assignment                       *) | Assign of string * Expr.t
    (* composition                      *) | Seq    of t * t 
    (* empty statement                  *) | Skip
    (* conditional                      *) | If     of Expr.t * t * t
    (* loop with a pre-condition        *) | While  of Expr.t * t
    (* loop with a post-condition       *) | Repeat of t * Expr.t
    (* return statement                 *) | Return of Expr.t option
    (* call a procedure                 *) | Call   of string * Expr.t list with show
                                                                    
    (* Statement evaluator

         val eval : env -> config -> t -> t -> config

       Takes an environment, a configuration, a continuation and a statement, and returns another configuration. The 
       environment is the same as for expressions
    *)
<<<<<<< HEAD
    let rec eval env ((st, i, o, r) as conf) k stmt = failwith "Not implemnted"
         
    (* Statement parser *)
    ostap (
      parse: empty {failwith "Not implemented"}
=======
    let rec eval env ((st, i, o, r) as conf) k stmt =
      let (<*>) a b = match a, b with
          | Skip, s -> s
          | s, Skip -> s
          | s1, s2  -> Seq (s1, s2)
      in
      let not e = Expr.Binop ("==", e, Expr.Const 0) in
      match stmt with
(* SkipSkip *)      | Skip               -> if k = Skip then (st, i, o, None)
(* Skip *)                                  else eval env conf Skip k
(* Assign *)        | Assign (x, e)      -> let v, (st, i, o, _) = Expr.eval env conf e in 
                                            let conf = (State.update x v st, i, o, None) in
                                            eval env conf Skip k
(* Write *)         | Write   e          -> let v, (st, i, o, _) = Expr.eval env conf e in 
                                            let conf = (st, i, o @ [v], None) in
                                            eval env conf Skip k
(* Read *)          | Read    x          -> let conf = (match i with z::i' -> (State.update x z st, i', o, None) | _ -> failwith "Unexpected end of input") in
                                            eval env conf Skip k
(* Seq *)           | Seq    (s1, s2)    -> eval env conf (s2 <*> k) s1
                    | If     (e, s1, s2) -> let v, conf = Expr.eval env conf e in
(* IfTrue *)                                if v != 0 then eval env conf k s1 
(* IfFalse *)                               else eval env conf k s2
                    | While  (e, s)      -> let v, conf = Expr.eval env conf e in 
(* WhileTrue *)                             if v != 0 then eval env conf (stmt <*> k) s
(* WhileFalse *)                            else eval env conf Skip k
                    | Repeat (s, e)      -> eval env conf (While (not e, s) <*> k) s 
(* Call *)          | Call   (f, params) -> let step (conf, list) e = (let v, conf = Expr.eval env conf e in conf, list @ [v]) in 
                                            let conf, eval_params = List.fold_left step (conf, []) params in 
                                            let conf = env#definition env f eval_params conf in
                                            eval env conf Skip k
                    | Return r           -> match r with
(* ReturnEmpty *)                             | None   -> (st, i, o, None)
(* Return *)                                  | Some e -> let v, (st, i, o, _) = Expr.eval env conf e in (st, i, o, Some v)

    (* Statement parser *)
    ostap (
      parse:
        s:stmt ";" ss:parse {Seq (s, ss)}
      | stmt;
      stmt:
        %"read" "(" x:IDENT ")"          {Read x}
      | %"write" "(" e:!(Expr.parse) ")" {Write e}
      | %"skip" {Skip}
      | %"while" e:!(Expr.parse) %"do" t:parse %"od" {While (e, t)}
      | %"for" t1:parse "," e:!(Expr.parse) "," t2:parse %"do" t3:parse %"od" {Seq (t1, While (e, Seq (t3, t2)))}
      | %"repeat" t:parse %"until" e:!(Expr.parse) {Repeat (t, e)}
      | %"return"  e:(!(Expr.parse))? {Return e}
      | %"if" e:!(Expr.parse) %"then" t:parse 
        elifs:(%"elif" !(Expr.parse) %"then" parse)* 
        elseb:(%"else" parse)? %"fi"
        { 
          let elseBody = match elseb with
            | Some t -> t
            | None -> Skip
          in
          let newElseBody = List.fold_right (fun (e_, t_) t -> If (e_, t_, t)) elifs elseBody in
          If (e, t, newElseBody)
        }
      | x:IDENT ":=" e:!(Expr.parse)    {Assign (x, e)}
      | name:IDENT "(" params:(!(Util.list)[ostap (!(Expr.parse))])? ")" {Call (name, default [] params)}
>>>>>>> 765f4d15
    )
      
  end

(* Function and procedure definitions *)
module Definition =
  struct

    (* The type for a definition: name, argument list, local variables, body *)
    type t = string * (string list * string list * Stmt.t)

    ostap (     
      parse: empty {failwith "Not implemented"}
    )

  end
    
(* The top-level definitions *)

(* The top-level syntax category is a pair of definition list and statement (program body) *)
type t = Definition.t list * Stmt.t    

(* Top-level evaluator

     eval : t -> int list -> int list

   Takes a program and its input stream, and returns the output stream
*)
let eval (defs, body) i =
  let module M = Map.Make (String) in
  let m          = List.fold_left (fun m ((name, _) as def) -> M.add name def m) M.empty defs in  
  let _, _, o, _ =
    Stmt.eval
      (object
         method definition env f args (st, i, o, r) =
           let xs, locs, s      = snd @@ M.find f m in
           let st'              = List.fold_left (fun st (x, a) -> State.update x a st) (State.enter st (xs @ locs)) (List.combine xs args) in
           let st'', i', o', r' = Stmt.eval env (st', i, o, r) Stmt.Skip s in
           (State.leave st'' st, i', o', r')
       end)
      (State.empty, i, [], None)
      Stmt.Skip
      body
  in
  o

(* Top-level parser *)
let parse = ostap (!(Definition.parse)* !(Stmt.parse))<|MERGE_RESOLUTION|>--- conflicted
+++ resolved
@@ -96,25 +96,18 @@
            method definition : env -> string -> int list -> config -> config
 
        which takes an environment (of the same type), a name of the function, a list of actual parameters and a configuration, 
-<<<<<<< HEAD
        an returns resulting configuration
     *)                                                       
-    let rec eval env ((st, i, o, r) as conf) expr = failwith "Not implemented"
-=======
-       an returns a pair: the return value for the call and the resulting configuration
-    *)
     let rec eval env ((st, i, o, r) as conf) expr =      
       match expr with
-      | Const n -> n, conf
-      | Var   x -> State.eval st x, conf
-      | Binop (op, x, y) -> let r1, ((st, i, o, r) as conf) = eval env conf x in 
-                            let r2, ((st, i, o, r) as conf) = eval env conf y in
-                            to_func op r1 r2, conf
-      | Call (f, params) -> let step (conf, list) e = (let v, conf = eval env conf e in conf, list @ [v]) in 
+      | Const n -> (st, i, o, Some n)
+      | Var   x -> (st, i, o, Some (State.eval st x))
+      | Binop (op, x, y) -> let ((st, i, o, Some r1) as conf) = eval env conf x in 
+                            let ((st, i, o, Some r2) as conf) = eval env conf y in
+                            (st, i, o, Some (to_func op r1 r2))
+      | Call (f, params) -> let step (conf, list) e = (let ((_, _, _, Some v) as conf) = eval env conf e in conf, list @ [v]) in 
                             let conf, eval_params = List.fold_left step (conf, []) params in
-                            let ((st, i, o, r) as conf) = env#definition env f eval_params conf in 
-                            (match r with None -> failwith "Function returned nothing" | Some v -> v), conf
->>>>>>> 765f4d15
+                            env#definition env f eval_params conf
          
     (* Expression parser. You can use the following terminals:
 
@@ -122,9 +115,6 @@
          DECIMAL --- a decimal constant [0-9]+ as a string                                                                                                                  
     *)
     ostap (                                      
-<<<<<<< HEAD
-      parse: empty {failwith "Not implemented"}
-=======
       parse:
       !(Ostap.Util.expr 
              (fun x -> x)
@@ -145,7 +135,6 @@
         n:DECIMAL {Const n}
       | x:IDENT p:("(" params:!(Util.list0 parse) ")" {Call (x, params)} | empty {Var x}) {p}
       | -"(" parse -")"
->>>>>>> 765f4d15
     )
     
   end
@@ -174,13 +163,6 @@
        Takes an environment, a configuration, a continuation and a statement, and returns another configuration. The 
        environment is the same as for expressions
     *)
-<<<<<<< HEAD
-    let rec eval env ((st, i, o, r) as conf) k stmt = failwith "Not implemnted"
-         
-    (* Statement parser *)
-    ostap (
-      parse: empty {failwith "Not implemented"}
-=======
     let rec eval env ((st, i, o, r) as conf) k stmt =
       let (<*>) a b = match a, b with
           | Skip, s -> s
@@ -191,29 +173,29 @@
       match stmt with
 (* SkipSkip *)      | Skip               -> if k = Skip then (st, i, o, None)
 (* Skip *)                                  else eval env conf Skip k
-(* Assign *)        | Assign (x, e)      -> let v, (st, i, o, _) = Expr.eval env conf e in 
+(* Assign *)        | Assign (x, e)      -> let (st, i, o, Some v) as conf = Expr.eval env conf e in 
                                             let conf = (State.update x v st, i, o, None) in
                                             eval env conf Skip k
-(* Write *)         | Write   e          -> let v, (st, i, o, _) = Expr.eval env conf e in 
+(* Write *)         | Write   e          -> let (st, i, o, Some v) = Expr.eval env conf e in 
                                             let conf = (st, i, o @ [v], None) in
                                             eval env conf Skip k
 (* Read *)          | Read    x          -> let conf = (match i with z::i' -> (State.update x z st, i', o, None) | _ -> failwith "Unexpected end of input") in
                                             eval env conf Skip k
 (* Seq *)           | Seq    (s1, s2)    -> eval env conf (s2 <*> k) s1
-                    | If     (e, s1, s2) -> let v, conf = Expr.eval env conf e in
+                    | If     (e, s1, s2) -> let ((_, _, _, Some v) as conf) = Expr.eval env conf e in
 (* IfTrue *)                                if v != 0 then eval env conf k s1 
 (* IfFalse *)                               else eval env conf k s2
-                    | While  (e, s)      -> let v, conf = Expr.eval env conf e in 
+                    | While  (e, s)      -> let ((_, _, _, Some v) as conf) = Expr.eval env conf e in 
 (* WhileTrue *)                             if v != 0 then eval env conf (stmt <*> k) s
 (* WhileFalse *)                            else eval env conf Skip k
                     | Repeat (s, e)      -> eval env conf (While (not e, s) <*> k) s 
-(* Call *)          | Call   (f, params) -> let step (conf, list) e = (let v, conf = Expr.eval env conf e in conf, list @ [v]) in 
+(* Call *)          | Call   (f, params) -> let step (conf, list) e = (let ((_, _, _, Some v) as conf) = Expr.eval env conf e in conf, list @ [v]) in 
                                             let conf, eval_params = List.fold_left step (conf, []) params in 
                                             let conf = env#definition env f eval_params conf in
                                             eval env conf Skip k
                     | Return r           -> match r with
 (* ReturnEmpty *)                             | None   -> (st, i, o, None)
-(* Return *)                                  | Some e -> let v, (st, i, o, _) = Expr.eval env conf e in (st, i, o, Some v)
+(* Return *)                                  | Some e -> Expr.eval env conf e
 
     (* Statement parser *)
     ostap (
@@ -241,7 +223,6 @@
         }
       | x:IDENT ":=" e:!(Expr.parse)    {Assign (x, e)}
       | name:IDENT "(" params:(!(Util.list)[ostap (!(Expr.parse))])? ")" {Call (name, default [] params)}
->>>>>>> 765f4d15
     )
       
   end
@@ -253,8 +234,13 @@
     (* The type for a definition: name, argument list, local variables, body *)
     type t = string * (string list * string list * Stmt.t)
 
-    ostap (     
-      parse: empty {failwith "Not implemented"}
+    ostap (
+      arg  : IDENT;
+      parse: %"fun" name:IDENT "(" args:!(Util.list0 arg) ")"
+         locs:(%"local" !(Util.list arg))?
+        "{" body:!(Stmt.parse) "}" {
+        (name, (args, (match locs with None -> [] | Some l -> l), body))
+      }
     )
 
   end
