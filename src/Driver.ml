--- conflicted
+++ resolved
@@ -8,7 +8,6 @@
     (object
        inherit Matcher.t s
        inherit Util.Lexers.decimal s
-<<<<<<< HEAD
        inherit Util.Lexers.string s
        inherit Util.Lexers.char   s
        inherit Util.Lexers.ident ["skip";
@@ -19,9 +18,6 @@
                                   "fun"; "local"; "return";
                                   "length";
                                   "case"; "of"; "esac"; "when"] s
-=======
-       inherit Util.Lexers.ident ["read"; "write"; "skip"; "if"; "then"; "else"; "elif"; "fi"; "while"; "do"; "od"; "repeat"; "until"; "for"; "fun"; "local"] s
->>>>>>> 6dd8f86c
        inherit Util.Lexers.skip [
 	 Matcher.Skip.whitespaces " \t\n";
 	 Matcher.Skip.lineComment "--";
@@ -65,12 +61,7 @@
         print_string @@ Stmt.pretty_print result
       else 
       if to_compile
-<<<<<<< HEAD
       then            
-=======
-      then failwith "Not implemented yet (Driver.ml:28)"
-        (*            
->>>>>>> 6dd8f86c
         let basename = Filename.chop_suffix infile ".expr" in
         ignore @@ X86.build prog basename        
       else 
