--- conflicted
+++ resolved
@@ -30,11 +30,8 @@
 
    Takes an environment, a configuration and a program, and returns a configuration as a result. The
    environment is used to locate a label to jump to (via method env#labeled <label_name>)
-*)                         
-<<<<<<< HEAD
-let eval env ((cstack, stack, ((st, i, o) as c)) as conf) = failwith "Not implemented"
-=======
-let rec eval env ((stack, ((st, i, o) as c)) as conf) = function
+*)
+let rec eval env ((cstack, stack, ((st, i, o) as c)) as conf) = function
 	| [] -> conf
 	| insn :: prg' -> 
 		match insn with
@@ -55,7 +52,6 @@
 		      | ST x     -> let z::stack'    = stack in (stack', (Expr.update x z st, i, o))
 		      | LABEL s  -> conf
 		     ) prg'
->>>>>>> 32c51fbc
 
 (* Top-level evaluation
 
@@ -73,29 +69,27 @@
   let m = make_map M.empty p in
   let (_, _, (_, _, o)) = eval (object method labeled l = M.find l m end) ([], [], (State.empty, i, [])) p in o
 
-class env =
-	object (self)
-		val mutable label = 0
+(* Stack machine compiler
 
-<<<<<<< HEAD
      val compile : Language.t -> prg
 
    Takes a program in the source language and returns an equivalent program for the
    stack machine
 *)
-let compile (defs, p) = failwith "Not implemented"
-=======
+class env =
+	object (self)
+		val mutable label = 0
 		method next_label = let last_label = label in
 			label <- label + 1; Printf.sprintf "L%d" last_label
 	end
 
-let rec compile' env =
+let rec compile' env (defs, p) =
   let rec expr = function
   | Expr.Var   x          -> [LD x]
   | Expr.Const n          -> [CONST n]
   | Expr.Binop (op, x, y) -> expr x @ expr y @ [BINOP op]
   in
-  function
+  match p with
   | Stmt.Seq (s1, s2)   -> compile' env s1 @ compile' env s2
   | Stmt.Read x         -> [READ; ST x]
   | Stmt.Write e        -> expr e @ [WRITE]
@@ -121,5 +115,4 @@
    stack machine
 *)
 (* let compile s = let a = compile' (new env) s in List.map (fun x -> print_string (GT.transform(insn) (new @insn[show]) () x); print_string "\n") a; a *)
-let compile = compile' (new env)
->>>>>>> 32c51fbc
+let compile = compile' (new env)