<<<<<<< HEAD
open GT       
open Language
       
=======
open GT
open Syntax.Expr
open Syntax.Stmt

>>>>>>> 06536bc1
(* The type for the stack machine instructions *)
@type insn =
(* binary operator                 *) | BINOP of string
(* put a constant on the stack     *) | CONST of int                 
(* read to stack                   *) | READ
(* write from stack                *) | WRITE
(* load a variable to the stack    *) | LD    of string
(* store a variable from the stack *) | ST    of string with show

(* The type for the stack machine program *)                                                               
type prg = insn list

(* The type for the stack machine configuration: a stack and a configuration from statement
   interpreter
 *)
type config = int list * Stmt.config

let evalInsn config insn = match config, insn with
	| (y::x::stack, conf),   (BINOP op) -> ((Syntax.Expr.evalOp op x y)::stack, conf)
	| (stack, conf),         (CONST x)  -> (x::stack, conf)
	| (stack, (s, x::i, o)), READ       -> (x::stack, (s, i, o))
	| (x::stack, (s, i, o)), WRITE      -> (stack, (s, i, o @ [x]))
	| (stack, (s, i, o)),    (LD z)     -> ((s z)::stack, (s, i, o))
	| (x::stack, (s, i, o)), (ST z)     -> (stack, (Syntax.Expr.update z x s, i, o))

(* Stack machine interpreter

     val eval : config -> prg -> config

   Takes a configuration and a program, and returns a configuration as a result
 *)                         
let rec eval config prg = match prg with
	| insn::prg -> eval (evalInsn config insn) prg
	| []        -> config
;;

(* Top-level evaluation

     val run : int list -> prg -> int list

   Takes an input stream, a program, and returns an output stream this program calculates
*)
let run i p = let (_, (_, _, o)) = eval ([], (Syntax.Expr.empty, i, [])) p in o;;

let rec compileExpr expr = match expr with
	| Const x            -> [CONST x]
	| Var z              -> [LD z]
	| Binop (op, e1, e2) -> compileExpr e1 @ compileExpr e2 @ [BINOP op]
;;

(* Top-level evaluation

     val run : prg -> int list -> int list

   Takes an input stream, a program, and returns an output stream this program calculates
*)
let run p i = let (_, (_, _, o)) = eval ([], (Expr.empty, i, [])) p in o

(* Stack machine compiler

     val compile : Language.Stmt.t -> prg

   Takes a program in the source language and returns an equivalent program for the
   stack machine
 *)
<<<<<<< HEAD
let compile _ = failwith "Not yet implemented"

                         
=======
let rec compile stmt = match stmt with
	| Read z        -> [READ; ST z]
	| Write e       -> compileExpr e @ [WRITE]
	| Assign (z, e) -> compileExpr e @ [ST z]
	| Seq (t1, t2)  -> compile t1 @ compile t2
;;
>>>>>>> 06536bc1
<|MERGE_RESOLUTION|>--- conflicted
+++ resolved
@@ -1,13 +1,8 @@
-<<<<<<< HEAD
 open GT       
 open Language
-       
-=======
-open GT
 open Syntax.Expr
 open Syntax.Stmt
 
->>>>>>> 06536bc1
 (* The type for the stack machine instructions *)
 @type insn =
 (* binary operator                 *) | BINOP of string
@@ -73,15 +68,9 @@
    Takes a program in the source language and returns an equivalent program for the
    stack machine
  *)
-<<<<<<< HEAD
-let compile _ = failwith "Not yet implemented"
-
-                         
-=======
 let rec compile stmt = match stmt with
 	| Read z        -> [READ; ST z]
 	| Write e       -> compileExpr e @ [WRITE]
 	| Assign (z, e) -> compileExpr e @ [ST z]
 	| Seq (t1, t2)  -> compile t1 @ compile t2
-;;
->>>>>>> 06536bc1
+;;