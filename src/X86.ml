--- conflicted
+++ resolved
@@ -96,48 +96,8 @@
     | M _ -> true
     | _ -> false
   in
-<<<<<<< HEAD
   let rec compile' env scode = failwith "Not implemented" in
   compile' env code
-=======
-  let mov = function
-    | (a, b) -> if is_mem a && is_mem b then [Mov (a, eax); Mov (eax, b)] else [Mov (a, b)]
-  in 
-  let binop = function
-    | (op, a, b) -> if is_mem a && is_mem b then [Mov (b, eax); Binop (op, a, eax); Mov (eax, b)] else [Binop (op, a, b)]
-  in
-  let step env ins = match ins with
-    | ST x -> let s, env = (env#global x)#pop in env, mov (s, M (env#loc x))
-    | LD x -> let s, env = (env#global x)#allocate in env, mov (M (env#loc x), s)
-    | READ -> let s, env = env#allocate in env, [Call "Lread"; Mov (eax, s)]
-    | WRITE -> let s, env = env#pop in env, [Push s; Call "Lwrite"; Pop eax]
-    | CONST n -> let s, env = env#allocate in env, [Mov (L n, s)]
-    | LABEL s -> env, [Label s]
-    | JMP l -> env, [Jmp l]
-    | CJMP (f, l) -> let s, env = env#pop in env, [Binop ("cmp", L 0, s); CJmp (f, l)]
-    | BINOP op -> let sx, sy, env = env#pop2 in 
-                  let s, env = env#allocate in env, match op with
-      | "+" | "-" | "*" -> binop (op, sx, sy) @ mov (sy, s)
-      | "&&" | "!!" -> [Binop ("^", eax, eax); Binop ("^", edx, edx);
-                        Binop ("cmp", L 0, sx); Set ("nz", "%al"); 
-                        Binop ("cmp", L 0, sy); Set ("nz", "%dl"); 
-                        Binop (op, eax, edx); Mov (edx, s)]
-      | "<" | ">" | "<=" | ">=" | "==" | "!=" -> let suf = match op with
-        | "<" -> "l"
-        | ">" -> "g"
-        | "<=" -> "le"
-        | ">=" -> "ge"
-        | "==" -> "e"
-        | "!=" -> "ne"
-        in binop ("cmp", sx, sy) @ [Mov (L 0, eax); Set (suf, "%al"); Mov (eax, s)]
-      | "/" -> [Mov (sy, eax); Cltd; IDiv sx; Mov (eax, s)]
-      | "%" -> [Mov (sy, eax); Cltd; IDiv sx; Mov (edx, s)]
-  in match code with
-    | sm_ins::rest -> 
-      let new_env, ins = step env sm_ins in
-      let res_env, inss = compile new_env rest in res_env, ins @ inss
-    | [] -> env, []
->>>>>>> 6dd8f86c
 
 (* A set of strings *)           
 module S = Set.Make (String)
