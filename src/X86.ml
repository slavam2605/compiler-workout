--- conflicted
+++ resolved
@@ -90,10 +90,6 @@
    Take an environment, a stack machine program, and returns a pair --- the updated environment and the list
    of x86 instructions
 *)
-<<<<<<< HEAD
-let compile env code = failwith "Not implemented"
-                                
-=======
 let rec compile env code = 
   let is_mem = function
     | S _ -> true
@@ -107,8 +103,8 @@
     | (op, a, b) -> if is_mem a && is_mem b then [Mov (b, eax); Binop (op, a, eax); Mov (eax, b)] else [Binop (op, a, b)]
   in
   let step env ins = match ins with
-    | ST x -> let s, env = (env#global x)#pop in env, mov (s, M (env#loc x))
-    | LD x -> let s, env = (env#global x)#allocate in env, mov (M (env#loc x), s)
+    | ST x -> let s, env = (env#global x)#pop in env, mov (s, env#loc x)
+    | LD x -> let s, env = (env#global x)#allocate in env, mov (env#loc x, s)
     | READ -> let s, env = env#allocate in env, [Call "Lread"; Mov (eax, s)]
     | WRITE -> let s, env = env#pop in env, [Push s; Call "Lwrite"; Pop eax]
     | CONST n -> let s, env = env#allocate in env, [Mov (L n, s)]
@@ -138,7 +134,6 @@
       let res_env, inss = compile new_env rest in res_env, ins @ inss
     | [] -> env, []
 
->>>>>>> 765f4d15
 (* A set of strings *)           
 module S = Set.Make (String)
 
@@ -167,7 +162,7 @@
 	| []                            -> ebx     , 0
 	| (S n)::_                      -> S (n+1) , n+2
 	| (R n)::_ when n < num_of_regs -> R (n+1) , stack_slots
-        | (M _)::s                      -> allocate' s
+    | (M _)::s                      -> allocate' s
 	| _                             -> S 0     , 1
 	in
 	allocate' stack
